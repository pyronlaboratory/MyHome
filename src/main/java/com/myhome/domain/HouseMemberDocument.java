package com.myhome.domain;

import javax.persistence.Column;
import javax.persistence.Entity;
import javax.persistence.Lob;
import lombok.AllArgsConstructor;
import lombok.Getter;
import lombok.NoArgsConstructor;
import lombok.Setter;

@Entity
@AllArgsConstructor
@NoArgsConstructor
@Getter
@Setter
public class HouseMemberDocument extends BaseEntity {

<<<<<<< HEAD
    @Column(unique = true)
    private String documentFilename;

    @Lob
    @Column
    private byte[] documentContent = new byte[0];

    @Override
    public boolean equals(Object o) {
        if (this == o) return true;
        if (!(o instanceof HouseMemberDocument)) return false;

        HouseMemberDocument that = (HouseMemberDocument) o;

        return getDocumentFilename() != null ? getDocumentFilename().equals(that.getDocumentFilename()) : that.getDocumentFilename() == null;
    }

    @Override
    public int hashCode() {
        return getDocumentFilename() != null ? getDocumentFilename().hashCode() : 0;
    }
=======
  @Column
  private String documentFilename;

  @Lob
  @Column
  private byte[] documentContent = new byte[0];
>>>>>>> ed20238f
}<|MERGE_RESOLUTION|>--- conflicted
+++ resolved
@@ -15,7 +15,6 @@
 @Setter
 public class HouseMemberDocument extends BaseEntity {
 
-<<<<<<< HEAD
     @Column(unique = true)
     private String documentFilename;
 
@@ -37,12 +36,4 @@
     public int hashCode() {
         return getDocumentFilename() != null ? getDocumentFilename().hashCode() : 0;
     }
-=======
-  @Column
-  private String documentFilename;
-
-  @Lob
-  @Column
-  private byte[] documentContent = new byte[0];
->>>>>>> ed20238f
 }